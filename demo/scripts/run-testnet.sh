#!/bin/bash

set -eux

N=${1:-4}
MPWD=$(pwd)

docker network create \
  --driver=bridge \
  --subnet=172.77.0.0/16 \
  --ip-range=172.77.5.0/24 \
  --gateway=172.77.5.254 \
  babblenet

for i in $(seq 1 $N)
do
    docker run -d --name=client$i --net=babblenet --ip=172.77.5.$(($N+$i)) -it mosaicnetworks/dummy:0.4.0 \
    --name="client $i" \
    --client-listen="172.77.5.$(($N+$i)):1339" \
    --proxy-connect="172.77.5.$i:1338" \
    --discard \
    --log="debug" 
done

for i in $(seq 1 $N)
do
    docker create --name=node$i --net=babblenet --ip=172.77.5.$i mosaicnetworks/babble:0.4.0 run \
    --cache-size=50000 \
    --listen="172.77.5.$i:1337" \
    --proxy-listen="172.77.5.$i:1338" \
    --client-connect="172.77.5.$(($N+$i)):1339" \
    --service-listen="172.77.5.$i:80" \
    --sync-limit=100 \
    --store \
    --log="debug"
<<<<<<< HEAD
    #--store \
=======
    
>>>>>>> 60cffa5b
    
    docker cp $MPWD/conf/node$i node$i:/.babble
    docker start node$i
done<|MERGE_RESOLUTION|>--- conflicted
+++ resolved
@@ -33,11 +33,6 @@
     --sync-limit=100 \
     --store \
     --log="debug"
-<<<<<<< HEAD
-    #--store \
-=======
-    
->>>>>>> 60cffa5b
     
     docker cp $MPWD/conf/node$i node$i:/.babble
     docker start node$i
